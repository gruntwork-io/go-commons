--- conflicted
+++ resolved
@@ -16,16 +16,10 @@
 	// Terraform requires the DynamoDB table to have a primary key with this name
 	attributeLockId = "LockID"
 
-<<<<<<< HEAD
-// This is used as the value for maximum retries when creating the DynamoDB table
-// Default is to retry for up to 5 minutes
-const maxRetriesWaitingForTableToBeActive = 30
-const sleepBetweenTableStatusChecks = 10 * time.Second
-=======
+	// This is used as the value for maximum retries when creating the DynamoDB table
 	// Default is to retry for up to 5 minutes
-	maxRetriesWaitingForTableToBeActive = 30
-	sleepBetweenTableStatusChecks       = 10 * time.Second
->>>>>>> d2e1ccde
+	const maxRetriesWaitingForTableToBeActive = 30
+	const sleepBetweenTableStatusChecks = 10 * time.Second
 
 	dynamoDbPayPerRequestBillingMode = "PAY_PER_REQUEST"
 )
